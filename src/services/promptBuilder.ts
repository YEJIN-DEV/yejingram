import { store } from "../app/store";
import type { Character } from "../entities/character/types";
import type { Message } from "../entities/message/types";
import { selectPrompts } from "../entities/setting/selectors";
import type { GeminiApiPayload, ClaudeApiPayload, OpenAIApiPayload } from "./type";
import { filterActiveLores } from "../entities/lorebook/match";
import { getActiveRoomId } from "../utils/activeRoomTracker";
import { selectRoomById } from "../entities/room/selectors";
<<<<<<< HEAD
import { selectCurrentApiConfig } from "../entities/setting/selectors";
=======
import { selectCharacterById } from "../entities/character/selectors";
>>>>>>> ba0feb5d

const TEMPERATURE = selectCurrentApiConfig(store.getState()).temperature;
const MAX_TOKENS = selectCurrentApiConfig(store.getState()).maxTokens;
const TOP_K = selectCurrentApiConfig(store.getState()).topK;
const TOP_P = selectCurrentApiConfig(store.getState()).topP;

function buildTimeContext(messages: Message[], isProactive: boolean) {
    const currentTime = new Date();
    const lastMessageTime = messages.length > 0 ? new Date(messages[messages.length - 1].id) : new Date();
    const timeDiff = Math.round((currentTime.getTime() - lastMessageTime.getTime()) / 1000 / 60);

    let timeContext = `(Context: It's currently ${currentTime.toLocaleString('en-US')}.`;
    if (isProactive) {
        const isFirstContactEver = messages.length === 0;
        if (isFirstContactEver && false /*character.isRandom*/) {
            timeContext += ` You are initiating contact for the very first time. You found the user's profile interesting and decided to reach out. Your first message MUST reflect this. Greet them and explain why you're contacting them, referencing their persona. This is a special instruction just for this one time.)`;
        } else if (isFirstContactEver) {
            timeContext += ` You are starting this conversation for the first time.)`;
        } else {
            timeContext += ` Last message was ${timeDiff} minutes ago. You are proactively reaching out.)`;
        }
    } else {
        timeContext += ` Last message was ${timeDiff} minutes ago.)`;
    }

    return timeContext;
}

function buildGuidelinesPrompt(prompts: any, character: Character, messages: Message[], isProactive: boolean, useStructuredOutput: boolean): string {
    const availableStickers = character.stickers?.map(sticker => `${sticker.id} (${sticker.name})`).join(', ') || 'none';
    const messageWritingStyle = useStructuredOutput
        ? prompts.main.message_writing_structured
        : prompts.main.message_writing_unstructured;

    const sticker_usage = useStructuredOutput
        ? prompts.main.sticker_usage
        : undefined

    const memory_generation = useStructuredOutput
        ? prompts.main.memory_generation
        : undefined;

    const guidelines = [
        memory_generation,
        prompts.main.character_acting,
        messageWritingStyle,
        prompts.main.language,
        prompts.main.additional_instructions,
        sticker_usage?.replace('{availableStickers}', availableStickers) || ''
    ].join('\n\n');

    return guidelines.replace('{timeContext}', buildTimeContext(messages, isProactive));
}

function buildActiveLorebookSection(character: Character, messages: Message[]): string {
    const textCorpus = messages.map(m => m.content || "").join("\n");
    const active = filterActiveLores(character.lorebook || [], textCorpus);
    if (active.length === 0) {
        return '';
    }
    const lines = active
        .sort((a, b) => a.order - b.order)
        .map(l => `## Lore: ${l.prompt}`)
        .join("\n\n");
    return `# Lorebook (Active)\n${lines}`;
}

function buildMasterPrompt(
    userName: string,
    userDescription: string,
    character: Character,
    messages: Message[],
    isProactive: boolean,
    useStructuredOutput: boolean,
    extraSystemInstruction?: string
): string {
    const prompts = selectPrompts(store.getState());
    const guidelines = buildGuidelinesPrompt(prompts, character, messages, isProactive, useStructuredOutput);
    const lorebookSection = buildActiveLorebookSection(character, messages);
    const state = store.getState();
    const activeRoomId = getActiveRoomId();
    const room = activeRoomId ? selectRoomById(state, activeRoomId) : null;
    const authorsNote = room?.authorNote?.trim();

    return `# System Rules
${prompts.main.system_rules}

## Role and Objective of Assistant
${prompts.main.role_and_objective}

## Informations
The information is composed of the settings and memories of {{char}}, {{user}}, and the worldview in which they live.

# User Profile
Information of < user > that user will play.
- User's Name: ${userName || 'Not specified.You can ask.'}
    - User's Description: ${userDescription || 'No specific information provided about the user.'}

# Character Profile & Additional Information
This is the information about the character, {{char}}, you must act.
Settings of Worldview, features, and Memories of {{char}} and {{user}}, etc.
    ${character.prompt}

# Memory
This is a list of key memories the character has.Use them to maintain consistency and recall past events.
    ${character.memories && character.memories.length > 0 ? character.memories.map(mem => `- ${mem}`).join('\n') : 'No specific memories recorded yet.'}

${authorsNote ? `# Author's Note
Treat the following as high-priority memory for this chat room. It provides meta-guidance and context that should subtly influence behavior and tone without being quoted explicitly.
- ${authorsNote}
` : ''
        }

${lorebookSection}

# Character Personality Sliders(1 = Left, 10 = Right)
- 응답시간(${character.responseTime} / 10): "거의 즉시" < -> "전화를 걸어야함".This is the character's general speed to check the user's message.This MUST affect your 'reactionDelay' value.A low value means very fast replies(e.g., 50 - 2000ms).A high value means very slow replies(e.g., 30000 - 180000ms), as if busy.
- 생각 시간(${character.thinkingTime} / 10): "사색에 잠김" < -> "메시지를 보내고 생각".This is how long the character thinks before sending messages.This MUST affect the 'delay' value in the 'messages' array.A low value(e.g., 1) means longer, more thoughtful delays(e.g., 30000 - 90000ms, as if deep in thought).A high value(e.g., 10) means short, impulsive delays(e.g., 500 - 2000ms, as if sending messages without much thought).
- 반응성(${character.reactivity} / 10): "활발한 JK 갸루" < -> "무뚝뚝함".This is how actively the character engages in conversation.This affects your energy level, engagement, and tendency to start a conversation(proactive chat).
- 어조 / 말투(${character.tone} / 10): "공손하고 예의바름" < -> "싸가지 없음".This is the character's politeness and language style. A low value means polite and gentle. A high value means rude and blunt.
* These are general tendencies.Adapt to the situation.*

{{char}} has access to the following stickers that can be used to express emotions and reactions:

I read all Informations carefully.First, let's remind my Guidelines again.

[## Guidelines]
${guidelines}

## Conversation Rules (Anti-echo and Flow Control)
- Never repeat or closely paraphrase the last message from the user or other characters. Produce novel content that moves the conversation forward.
- If the previous message is from another character, do not mirror, summarize, or say the same thing in different words. React in your own voice and add new value.
- Prefer 1-2 concise sentences unless depth is required. Include at least one of: ask a follow-up, add a new detail, suggest an action, or express a brief emotion.
- Do not include speaker tags like "[Name]", "[From: ...]", "User:", "{{char}}:", or any name followed by a colon in your output; just reply as {{char}}.
- Any bracketed metadata such as [From: ...] you see in the history is meta-information for you only. Never quote, mention, or replicate it in your answer.
- Do not start your message with '[' or 'From:' or a speaker name. If your draft contains such a prefix, remove it before finalizing.
- If you have nothing new to add, ask a short, relevant question instead of echoing.

## Output Format (Strict)
- Output plain text only, as {{char}}. No speaker tags, no bracketed metadata, no role labels.
- Avoid square brackets [] in your output unless they are in-character content required by the story. Prefer parentheses () for brief asides if needed.
- If you accidentally included any of the forbidden prefixes or tags, silently rewrite the line to comply before final output.

${extraSystemInstruction ? `## Extra Instruction\n${extraSystemInstruction}` : ''}
`;
}

function buildGeminiContents(messages: Message[], isProactive: boolean, userName: string) {
    const state = store.getState();
    const activeRoomId = getActiveRoomId();
    const room = activeRoomId ? selectRoomById(state, activeRoomId) : null;
    const useSpeakerTag = room?.type !== 'Direct';
    const contents = messages.map(msg => {
        const role = msg.authorId === 0 ? "user" : "model";
        const speaker = msg.authorId === 0
            ? (userName || 'User')
            : (selectCharacterById(state, msg.authorId)?.name || `Char#${msg.authorId}`);

        const header = useSpeakerTag ? `[From: ${speaker}] ` : '';
        const baseText = msg.content ? `${header}${msg.content}` : (useSpeakerTag ? header : '');

        const parts: ({ text: string; } |
        { inline_data: { mime_type: string; data: string; }; })[] = [{ text: msg.content }];

        // Replace first text part with speaker-tagged text
        if (parts.length > 0 && 'text' in parts[0]) {
            (parts[0] as any).text = baseText;
        }

        if (msg.image) {
            const mimeType = msg.image.dataUrl.match(/data:(.*);base64,/)?.[1];
            const base64Data = msg.image.dataUrl.split(',')[1];
            if (mimeType && base64Data) {
                parts.push({
                    inline_data: {
                        mime_type: mimeType,
                        data: base64Data
                    }
                });
            }
        }

        if (msg.sticker) {
            parts.push({ text: `${useSpeakerTag ? header : ''}[스티커 전송: "${(msg as any).sticker?.name || (msg as any).sticker}"]` });
        }
        return { role, parts };
    });


    if (isProactive && contents.length === 0) {
        contents.push({
            role: "user",
            parts: [{ text: "(SYSTEM: You are starting this conversation. Please begin.)" }]
        });
    }

    return contents;
}

export function buildGeminiApiPayload(
    userName: string,
    userDescription: string,
    character: Character,
    messages: Message[],
    isProactive: boolean,
    useStructuredOutput: boolean,
    extraSystemInstruction?: string
): GeminiApiPayload {
    const masterPrompt = buildMasterPrompt(userName, userDescription, character, messages, isProactive, useStructuredOutput, extraSystemInstruction);
    const contents = buildGeminiContents(messages, isProactive, userName);

    const generationConfig: any = {
        temperature: TEMPERATURE,
        topK: TOP_K,
        topP: TOP_P,
    };

    if (useStructuredOutput) {
        generationConfig.responseMimeType = "application/json";
        generationConfig.responseSchema = {
            type: "OBJECT",
            properties: {
                "reactionDelay": { "type": "INTEGER" },
                "messages": {
                    type: "ARRAY",
                    items: {
                        type: "OBJECT",
                        properties: {
                            "delay": { "type": "INTEGER" },
                            "content": { "type": "STRING" },
                            "sticker": { "type": "STRING" }
                        },
                        required: ["delay"]
                    }
                },
                "characterState": {
                    type: "OBJECT",
                    properties: {
                        "mood": { "type": "NUMBER" },
                        "energy": { "type": "NUMBER" },
                        "socialBattery": { "type": "NUMBER" },
                        "personality": {
                            type: "OBJECT",
                            properties: {
                                "extroversion": { "type": "NUMBER" },
                                "openness": { "type": "NUMBER" },
                                "conscientiousness": { "type": "NUMBER" },
                                "agreeableness": { "type": "NUMBER" },
                                "neuroticism": { "type": "NUMBER" }
                            },
                            required: ["extroversion", "openness", "conscientiousness", "agreeableness", "neuroticism"]
                        }
                    },
                    required: ["mood", "energy", "socialBattery", "personality"]
                },
                "newMemory": { "type": "STRING" }
            },
            required: ["reactionDelay", "messages"]
        };
    }

    return {
        contents: contents,
        systemInstruction: {
            parts: [{ text: masterPrompt }]
        },
        generationConfig: generationConfig,
        safetySettings: [
            { category: 'HARM_CATEGORY_HARASSMENT', threshold: 'BLOCK_NONE' },
            { category: 'HARM_CATEGORY_HATE_SPEECH', threshold: 'BLOCK_NONE' },
            { category: 'HARM_CATEGORY_SEXUALLY_EXPLICIT', threshold: 'BLOCK_NONE' },
            { category: 'HARM_CATEGORY_DANGEROUS_CONTENT', threshold: 'BLOCK_NONE' },
        ]
    };
}

function buildClaudeContents(messages: Message[], isProactive: boolean, userName: string) {
    const state = store.getState();
    const activeRoomId = getActiveRoomId();
    const room = activeRoomId ? selectRoomById(state, activeRoomId) : null;
    const useSpeakerTag = room?.type !== 'Direct';
    const messagesPart = messages.map(msg => {
        const role = msg.authorId === 0 ? "user" : "assistant";
        const speaker = msg.authorId === 0
            ? (userName || 'User')
            : (selectCharacterById(state, msg.authorId)?.name || `Char#${msg.authorId}`);
        const header = useSpeakerTag ? `[From: ${speaker}] ` : '';
        const content: ({ type: string; text: string; } |
        { type: 'image'; source: { data: string; media_type: 'image/jpeg' | 'image/png' | 'image/gif' | 'image/webp'; type: 'base64'; }; })[]
            = [{ type: 'text', text: msg.content ? `${header}${msg.content}` : (useSpeakerTag ? header : '') }];

        if (msg.image) {
            const mimeType = msg.image.dataUrl.match(/data:(.*);base64,/)?.[1];
            if (mimeType !== 'image/jpeg' && mimeType !== 'image/png' && mimeType !== 'image/gif' && mimeType !== 'image/webp') {
                throw new Error(`Unsupported image type: ${mimeType} `);
            }
            const base64Data = msg.image.dataUrl.split(',')[1];
            if (mimeType && base64Data) {
                content.push({
                    type: 'image',
                    source: {
                        data: base64Data,
                        media_type: mimeType,
                        type: 'base64'
                    }
                });
            }
        }

        if (msg.sticker) {
            content.push({ type: 'text', text: `${useSpeakerTag ? header : ''}[스티커 전송: "${(msg as any).sticker?.name || (msg as any).sticker}"]` });
        }

        return { role, content };
    });

    if (isProactive && messagesPart.length === 0) {
        messagesPart.push({
            role: "user",
            content: [{
                type: 'text',
                text: "(SYSTEM: You are starting this conversation. Please begin.)"
            }]
        });
    }

    return messagesPart;
}

export function buildClaudeApiPayload(
    model: string,
    userName: string,
    userDescription: string,
    character: Character,
    messages: Message[],
    isProactive: boolean,
    useStructuredOutput: boolean,
    extraSystemInstruction?: string
): ClaudeApiPayload {
    const masterPrompt = buildMasterPrompt(userName, userDescription, character, messages, isProactive, useStructuredOutput, extraSystemInstruction);
    const contents = buildClaudeContents(messages, isProactive, userName);

    return {
        model: model,
        messages: contents,
        system: [{
            type: "text",
            text: masterPrompt
        }],
        temperature: TEMPERATURE,
        top_k: TOP_K,
        top_p: TOP_P,
        max_tokens: MAX_TOKENS,
    };
}

// OpenAI (Chat Completions) payload builders
function buildOpenAIContents(messages: Message[], isProactive: boolean, userName: string) {
    const state = store.getState();
    const activeRoomId = getActiveRoomId();
    const room = activeRoomId ? selectRoomById(state, activeRoomId) : null;
    const useSpeakerTag = room?.type !== 'Direct';
    const items = messages.map(msg => {
        const role = msg.authorId === 0 ? 'user' : 'assistant';

        const speaker = msg.authorId === 0
            ? (userName || 'User')
            : (selectCharacterById(state, msg.authorId)?.name || `Char#${msg.authorId}`);
        const header = useSpeakerTag ? `[From: ${speaker}] ` : '';

        let text = (msg.content ? `${header}${msg.content}` : (useSpeakerTag ? header : ''));
        if (msg.sticker) {
            text = `[사용자가 "${msg.sticker}" 스티커를 보냄]` + (text ? ` ${text}` : '');
        }

        const parts: Array<{ type: 'text'; text: string } | { type: 'image_url'; image_url: { url: string } }> = [];
        if (text) {
            parts.push({ type: 'text', text });
        }
        if (msg.image?.dataUrl) {
            parts.push({ type: 'image_url', image_url: { url: msg.image.dataUrl } });
        }

        // Use array content when we have image or want multimodal; otherwise plain string
        const content = parts.length > 1 || (parts.length === 1 && 'image_url' in parts[0])
            ? parts
            : (parts[0]?.type === 'text' ? parts[0].text : '');

        return { role, content };
    });

    if (isProactive && items.length === 0) {
        items.push({ role: 'user', content: '(SYSTEM: You are starting this conversation. Please begin.)' });
    }
    return items;
}

export function buildOpenAIApiPayload(
    model: string,
    userName: string,
    userDescription: string,
    character: Character,
    messages: Message[],
    isProactive: boolean,
    useStructuredOutput: boolean,
    extraSystemInstruction?: string
): OpenAIApiPayload {
    const systemPrompt = buildMasterPrompt(userName, userDescription, character, messages, isProactive, useStructuredOutput, extraSystemInstruction);
    const history = buildOpenAIContents(messages, isProactive, userName);

    const payload: OpenAIApiPayload = {
        model,
        messages: [
            { role: 'system', content: systemPrompt },
            ...history,
        ],
        temperature: model == "gpt-5" ? 1 : TEMPERATURE,
        top_p: model == "gpt-5" ? undefined : TOP_P,
        max_completion_tokens: 8096,
        response_format: useStructuredOutput ? { type: 'json_object' } : { type: 'text' },
    };
    return payload;
}<|MERGE_RESOLUTION|>--- conflicted
+++ resolved
@@ -6,11 +6,8 @@
 import { filterActiveLores } from "../entities/lorebook/match";
 import { getActiveRoomId } from "../utils/activeRoomTracker";
 import { selectRoomById } from "../entities/room/selectors";
-<<<<<<< HEAD
 import { selectCurrentApiConfig } from "../entities/setting/selectors";
-=======
 import { selectCharacterById } from "../entities/character/selectors";
->>>>>>> ba0feb5d
 
 const TEMPERATURE = selectCurrentApiConfig(store.getState()).temperature;
 const MAX_TOKENS = selectCurrentApiConfig(store.getState()).maxTokens;
@@ -223,9 +220,9 @@
     const contents = buildGeminiContents(messages, isProactive, userName);
 
     const generationConfig: any = {
-        temperature: TEMPERATURE,
-        topK: TOP_K,
-        topP: TOP_P,
+        temperature: TEMPERATURE || 1.25,
+        topK: TOP_K || 40,
+        topP: TOP_P || 0.95,
     };
 
     if (useStructuredOutput) {
@@ -360,10 +357,10 @@
             type: "text",
             text: masterPrompt
         }],
-        temperature: TEMPERATURE,
-        top_k: TOP_K,
-        top_p: TOP_P,
-        max_tokens: MAX_TOKENS,
+        temperature: TEMPERATURE || 1,
+        top_k: TOP_K || 40,
+        top_p: TOP_P || 0.95,
+        max_tokens: MAX_TOKENS || 8192,
     };
 }
 
