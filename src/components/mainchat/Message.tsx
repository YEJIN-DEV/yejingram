--- conflicted
+++ resolved
@@ -190,79 +190,46 @@
 
           const renderMessageContent = () => {
             if (editingMessageId === msg.id) { // Use msg.id for editing
-              // Editing state - Enhanced Instagram DM Style
+              // Editing state - Enhanced style with CSS variables for dark mode
               return (
-<<<<<<< HEAD
-                <div className={`flex flex-col ${isMe ? 'items-end' : 'items-start'}`}>
-                  <textarea
-                    data-id={msg.id.toString()}
-                    className="edit-message-textarea w-full px-4 py-3 bg-[var(--color-bg-input-secondary)] text-[var(--color-text-primary)] rounded-2xl border border-[var(--color-border-strong)] focus:ring-2 focus:ring-[var(--color-focus-border)]/50 focus:border-[var(--color-focus-border)] text-base resize-y min-h-40 md:min-h-48 transition-all duration-300 focus:scale-105"
-                    rows={5}
-                    defaultValue={msg.content || ''}
-                  ></textarea>
-                  <div className="flex items-center space-x-2 mt-2">
-                    <button onClick={() => {
-                      setEditingMessageId(null);
-                    }} data-id={msg.id.toString()} className="cancel-edit-btn text-sm text-[var(--color-text-secondary)] hover:text-[var(--color-text-interface)] bg-[var(--color-button-secondary)] px-4 py-2 rounded-full transition-all duration-200 hover:scale-105 hover:bg-[var(--color-button-secondary-accent)]" >취소</button>
-                    <button onClick={() => {
-                      const textarea = document.querySelector(`textarea[data-id="${msg.id}"]`) as HTMLTextAreaElement;
-                      if (textarea) {
-                        const newContent = textarea.value;
-                        dispatch(messagesActions.updateOne({
-                          id: msg.id,
-                          changes: { content: newContent }
-                        }));
-                        setEditingMessageId(null);
-                      }
-                    }} data-id={msg.id.toString()} className="save-edit-btn text-sm text-[var(--color-text-accent)] bg-[var(--color-button-primary)] hover:bg-[var(--color-button-primary-accent)] px-4 py-2 rounded-full transition-all duration-200 hover:scale-105">저장</button>
-=======
                 <div className={`flex flex-col ${isMe ? 'items-end' : 'items-start'} space-y-3`}>
                   <div className="relative w-full">
                     <textarea
                       data-id={msg.id.toString()}
-                      className="edit-message-textarea w-full px-5 py-4 bg-white text-gray-900 rounded-3xl border-2 border-gray-200 focus:ring-0 focus:border-blue-400 text-base resize-none min-h-32 md:min-h-36 transition-all duration-300 shadow-lg hover:shadow-xl placeholder-gray-400"
-                      rows={4}
+                      className="edit-message-textarea w-full px-4 py-3 bg-[var(--color-bg-input-secondary)] text-[var(--color-text-primary)] rounded-2xl border border-[var(--color-border-strong)] focus:ring-2 focus:ring-[var(--color-focus-border)]/50 focus:border-[var(--color-focus-border)] text-base resize-y min-h-40 md:min-h-48 transition-all duration-300 shadow-lg hover:shadow-xl placeholder-[var(--color-text-informative-secondary)]"
+                      rows={5}
                       defaultValue={msg.content || ''}
                       placeholder="메시지를 입력하세요..."
                       autoFocus
                     ></textarea>
-                    <div className="absolute bottom-3 right-3 text-xs text-gray-400">
+                    <div className="absolute bottom-3 right-3 text-xs text-[var(--color-text-informative-secondary)]">
                       Enter로 줄바꿈
                     </div>
                   </div>
                   <div className="flex items-center justify-between w-full">
-                    <div className="text-xs text-gray-500">
+                    <div className="text-xs text-[var(--color-text-informative-secondary)]">
                       메시지 편집 중...
                     </div>
                     <div className="flex items-center space-x-3">
-                      <button
-                        onClick={() => {
-                          setEditingMessageId(null);
-                        }}
-                        data-id={msg.id.toString()}
-                        className="cancel-edit-btn text-sm font-medium text-gray-600 hover:text-gray-800 bg-gray-100 hover:bg-gray-200 px-5 py-2.5 rounded-2xl transition-all duration-200 hover:scale-105 active:scale-95 border border-gray-200"
-                      >
+                      <button onClick={() => {
+                        setEditingMessageId(null);
+                      }} data-id={msg.id.toString()} className="cancel-edit-btn text-sm text-[var(--color-text-secondary)] hover:text-[var(--color-text-interface)] bg-[var(--color-button-secondary)] hover:bg-[var(--color-button-secondary-accent)] px-5 py-2.5 rounded-2xl transition-all duration-200 hover:scale-105 active:scale-95 border border-[var(--color-border)]">
                         취소
                       </button>
-                      <button
-                        onClick={() => {
-                          const textarea = document.querySelector(`textarea[data-id="${msg.id}"]`) as HTMLTextAreaElement;
-                          if (textarea) {
-                            const newContent = textarea.value;
-                            dispatch(messagesActions.updateOne({
-                              id: msg.id,
-                              changes: { content: newContent }
-                            }));
-                            setEditingMessageId(null);
-                          }
-                        }}
-                        data-id={msg.id.toString()}
-                        className="save-edit-btn text-sm font-medium text-white bg-blue-500 hover:bg-blue-600 px-6 py-2.5 rounded-2xl transition-all duration-200 hover:scale-105 active:scale-95 shadow-md hover:shadow-lg"
-                      >
+                      <button onClick={() => {
+                        const textarea = document.querySelector(`textarea[data-id="${msg.id}"]`) as HTMLTextAreaElement;
+                        if (textarea) {
+                          const newContent = textarea.value;
+                          dispatch(messagesActions.updateOne({
+                            id: msg.id,
+                            changes: { content: newContent }
+                          }));
+                          setEditingMessageId(null);
+                        }
+                      }} data-id={msg.id.toString()} className="save-edit-btn text-sm text-[var(--color-text-accent)] bg-[var(--color-button-primary)] hover:bg-[var(--color-button-primary-accent)] px-6 py-2.5 rounded-2xl transition-all duration-200 hover:scale-105 active:scale-95 shadow-md hover:shadow-lg">
                         저장
                       </button>
                     </div>
->>>>>>> 07e5c635
                   </div>
                 </div>
               );
@@ -283,42 +250,10 @@
                   <img src={imgSrc} alt={stickerName} className={`${sizeClass} rounded-2xl object-contain transition-all duration-500`} style={heightStyle} />
                 </div>
               );
-<<<<<<< HEAD
-
-              const hasTextMessage = msg.content && msg.content.trim();
-
-              if (hasTextMessage) {
-                return (
-                  <div className={`flex flex-col ${isMe ? 'items-end' : 'items-start'} space-y-1`}>
-                    <div className={`px-4 py-3 rounded-2xl text-base leading-relaxed max-w-md transition-all duration-200 hover:scale-[1.02] ${isMe
-                      ? 'bg-[var(--color-message-self)] text-[var(--color-text-accent)]'
-                      : 'bg-[var(--color-message-other)] text-[var(--color-text-primary)]'
-                      } ${cornerClass}`}>
-                      <div className="break-words">{msg.content}</div>
-                    </div>
-                    {stickerElement}
-                  </div>
-                );
-              } else {
-                return stickerElement;
-              }
-=======
->>>>>>> 07e5c635
             } else if ((msg.type === 'IMAGE' || msg.type === 'AUDIO' || msg.type === 'VIDEO' || msg.type === 'FILE') && msg.file?.dataUrl) {
               const isRegenerating = regeneratingImageIds.has(msg.id.toString());
               return (
                 <div className={`flex flex-col ${isMe ? 'items-end' : 'items-start'} space-y-1`}>
-<<<<<<< HEAD
-                  {renderFile(msg.file, false)}
-                  {hasTextContent && (
-                    <div className={`px-4 py-3 rounded-2xl text-base leading-relaxed max-w-md transition-all duration-200 hover:scale-[1.02] ${isMe
-                      ? 'bg-[var(--color-message-self)] text-[var(--color-text-accent)]'
-                      : 'bg-[var(--color-message-other)] text-[var(--color-text-primary)]'
-                      } ${cornerClass}`}>
-                      <div className="break-words">{renderTextWithLinks(msg.content || '', isMe)}</div>
-                    </div>
-                  )}
-=======
                   <div
                     onClick={() => {
                       if (msg.type === 'IMAGE' && msg.file?.dataUrl && !isRegenerating) {
@@ -330,15 +265,14 @@
                   >
                     {renderFile(msg.file, false)}
                     {isRegenerating && (
-                      <div className="absolute inset-0 bg-black opacity-50 flex items-center justify-center rounded-lg">
-                        <div className="flex flex-col items-center text-white">
+                      <div className="absolute inset-0 bg-[var(--color-bg-shadow)]/50 flex items-center justify-center rounded-lg">
+                        <div className="flex flex-col items-center text-[var(--color-text-accent)]">
                           <Loader2 className="w-8 h-8 animate-spin mb-2" />
                           <span className="text-sm font-medium">이미지 재생성 중...</span>
                         </div>
                       </div>
                     )}
                   </div>
->>>>>>> 07e5c635
                 </div>
               );
             } else if (msg.type === 'TEXT') {
@@ -419,53 +353,13 @@
                         </div>
 
                         {/* Message controls - Instagram DM style */}
-<<<<<<< HEAD
-                        <div className={`absolute ${isMe ? 'right-full mr-2' : 'left-full ml-2'} bottom-0 flex items-center space-x-1 opacity-0 group-hover/message:opacity-100 transition-all duration-300 transform ${isMe ? 'translate-x-2' : '-translate-x-2'} group-hover/message:translate-x-0`}>
-                          {msg.type === 'TEXT' && (
-                            <button
-                              data-id={msg.id.toString()}
-                              onClick={() => { setEditingMessageId(msg.id) }}
-                              className="edit-msg-btn p-2 text-[var(--color-icon-secondary)] hover:text-[var(--color-icon-primary)] bg-[var(--color-bg-main)] rounded-full shadow-sm hover:shadow-md transition-all duration-200 hover:scale-110 transform"
-                              aria-label="메시지 편집"
-                              title="편집"
-                            >
-                              <Edit3 className="w-4 h-4" />
-                            </button>
-                          )}
-
-                          <button
-                            data-id={msg.id.toString()}
-                            onClick={() => { dispatch(messagesActions.removeOne(msg.id)) }}
-                            className="delete-msg-btn p-2 text-[var(--color-icon-secondary)] hover:text-[var(--color-button-negative)] bg-[var(--color-bg-main)] rounded-full shadow-sm hover:shadow-md transition-all duration-200 hover:scale-110 transform"
-                            aria-label="메시지 삭제"
-                            title="삭제"
-                          >
-                            <Trash2 className="w-4 h-4" />
-                          </button>
-
-                          {!isMe && msg.type === 'TEXT' && i === messages.length - 1 && !isWaitingForResponse && (
-                            <button
-                              data-id={msg.id.toString()}
-                              onClick={() => {
-                                console.log('Reroll message', msg.id)
-                                dispatch(messagesActions.removeMany(messages.slice(groupInfo.startIndex, groupInfo.endIndex + 1).map(m => m.id)))
-                                setIsWaitingForResponse(true);
-                                SendMessage(room, setTypingCharacterId)
-                                  .finally(() => {
-                                    setIsWaitingForResponse(false);
-                                  });
-                              }}
-                              className="reroll-msg-btn p-2 text-[var(--color-icon-secondary)] hover:text-[var(--color-button-primary)] bg-[var(--color-bg-main)] rounded-full shadow-sm hover:shadow-md transition-all duration-200 hover:scale-110 transform hover:rotate-180"
-                              aria-label="다시 생성"
-                              title="다시 생성"
-=======
                         {editingMessageId !== msg.id && (
                           <div className={`absolute ${isMe ? 'right-full mr-2' : 'left-full ml-2'} bottom-0 flex items-center space-x-1 opacity-0 group-hover/message:opacity-100 transition-all duration-300 transform ${isMe ? 'translate-x-2' : '-translate-x-2'} group-hover/message:translate-x-0`}>
                             {msg.type === 'TEXT' && (
                               <button
                                 data-id={msg.id.toString()}
                                 onClick={() => { setEditingMessageId(msg.id) }}
-                                className="edit-msg-btn p-2 text-gray-400 hover:text-gray-600 bg-white rounded-full shadow-sm hover:shadow-md transition-all duration-200 hover:scale-110 transform"
+                                className="edit-msg-btn p-2 text-[var(--color-icon-secondary)] hover:text-[var(--color-icon-primary)] bg-[var(--color-bg-main)] rounded-full shadow-sm hover:shadow-md transition-all duration-200 hover:scale-110 transform"
                                 aria-label="메시지 편집"
                                 title="편집"
                               >
@@ -476,10 +370,9 @@
                             <button
                               data-id={msg.id.toString()}
                               onClick={() => { dispatch(messagesActions.removeOne(msg.id)) }}
-                              className="delete-msg-btn p-2 text-gray-400 hover:text-red-500 bg-white rounded-full shadow-sm hover:shadow-md transition-all duration-200 hover:scale-110 transform"
+                              className="delete-msg-btn p-2 text-[var(--color-icon-secondary)] hover:text-[var(--color-button-negative)] bg-[var(--color-bg-main)] rounded-full shadow-sm hover:shadow-md transition-all duration-200 hover:scale-110 transform"
                               aria-label="메시지 삭제"
                               title="삭제"
->>>>>>> 07e5c635
                             >
                               <Trash2 className="w-4 h-4" />
                             </button>
@@ -496,7 +389,7 @@
                                       setIsWaitingForResponse(false);
                                     });
                                 }}
-                                className="reroll-msg-btn p-2 text-gray-400 hover:text-blue-500 bg-white rounded-full shadow-sm hover:shadow-md transition-all duration-200 hover:scale-110 transform hover:rotate-180"
+                                className="reroll-msg-btn p-2 text-[var(--color-icon-secondary)] hover:text-[var(--color-button-primary)] bg-[var(--color-bg-main)] rounded-full shadow-sm hover:shadow-md transition-all duration-200 hover:scale-110 transform hover:rotate-180"
                                 aria-label="다시 생성"
                                 title="다시 생성"
                               >
@@ -541,9 +434,9 @@
                                   }
                                 }}
                                 disabled={regeneratingImageIds.has(msg.id.toString())}
-                                className={`reroll-image-btn p-2 bg-white rounded-full shadow-sm hover:shadow-md transition-all duration-200 hover:scale-110 transform hover:rotate-180 ${regeneratingImageIds.has(msg.id.toString())
-                                  ? 'text-gray-300 cursor-not-allowed'
-                                  : 'text-gray-400 hover:text-green-500'
+                                className={`reroll-image-btn p-2 bg-[var(--color-bg-main)] rounded-full shadow-sm hover:shadow-md transition-all duration-200 hover:scale-110 transform hover:rotate-180 ${regeneratingImageIds.has(msg.id.toString())
+                                  ? 'opacity-60 cursor-not-allowed text-[var(--color-icon-tertiary)]'
+                                  : 'text-[var(--color-icon-secondary)] hover:text-[var(--color-button-primary)]'
                                   }`}
                                 aria-label="이미지 다시 생성"
                                 title={regeneratingImageIds.has(msg.id.toString()) ? "이미지 재생성 중..." : "이미지 다시 생성"}
@@ -600,7 +493,7 @@
       {/* Image Modal */}
       {imageModalOpen && selectedImageUrl && (
         <div
-          className="fixed inset-0 z-50 flex items-center justify-center bg-black animate-fadeIn"
+          className="fixed inset-0 z-50 flex items-center justify-center bg-[var(--color-bg-shadow)]/80 animate-fadeIn"
           onClick={() => setImageModalOpen(false)}
         >
           <div className="relative max-w-[90vw] max-h-[90vh] flex items-center justify-center">
@@ -612,7 +505,7 @@
             />
             <button
               onClick={() => setImageModalOpen(false)}
-              className="absolute top-4 right-4 p-2 bg-black opacity-50 text-white rounded-full hover:opacity-70 transition-all duration-200"
+              className="absolute top-4 right-4 p-2 bg-[var(--color-bg-shadow)]/60 text-[var(--color-text-accent)] rounded-full hover:bg-[var(--color-bg-shadow)]/70 transition-all duration-200"
               aria-label="이미지 닫기"
             >
               <svg className="w-6 h-6" fill="none" stroke="currentColor" viewBox="0 0 24 24">
