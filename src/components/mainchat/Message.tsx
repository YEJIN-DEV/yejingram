--- conflicted
+++ resolved
@@ -507,34 +507,20 @@
           className="fixed inset-0 z-50 flex items-center justify-center bg-[var(--color-bg-shadow)]/80 animate-fadeIn"
           onClick={() => setImageModalOpen(false)}
         >
-<<<<<<< HEAD
           <div className="flex items-center justify-center">
             <div
               className="relative inline-block"
               onClick={(e) => e.stopPropagation()}
-=======
-          <div className="relative max-w-[90vw] max-h-[90vh] flex items-center justify-center">
-            <img
-              src={selectedImageUrl}
-              alt={t('main.message.imageModal.alt')}
-              className="max-w-full max-h-full object-contain rounded-lg shadow-2xl animate-scaleIn"
-              onClick={(e) => e.stopPropagation()}
-            />
-            <button
-              onClick={() => setImageModalOpen(false)}
-              className="absolute top-4 right-4 p-2 bg-[var(--color-bg-shadow)]/60 text-[var(--color-text-accent)] rounded-full hover:bg-[var(--color-bg-shadow)]/70 transition-all duration-200"
-              aria-label={t('main.message.imageModal.closeAria')}
->>>>>>> 4d3b2f9e
             >
               <img
                 src={selectedImageUrl}
-                alt="확대된 이미지"
+                alt={t('main.message.imageModal.alt')}
                 className="block max-w-[90vw] max-h-[90vh] w-auto h-auto object-contain rounded-lg shadow-2xl animate-scaleIn"
               />
               <button
                 onClick={() => setImageModalOpen(false)}
                 className="absolute top-2 right-2 p-2 bg-[var(--color-bg-shadow)]/60 text-[var(--color-text-accent)] rounded-full hover:bg-[var(--color-bg-shadow)]/70 transition-all duration-200"
-                aria-label="이미지 닫기"
+                aria-label={t('main.message.imageModal.closeAria')}
               >
                 <svg className="w-6 h-6" fill="none" stroke="currentColor" viewBox="0 0 24 24">
                   <path strokeLinecap="round" strokeLinejoin="round" strokeWidth={2} d="M6 18L18 6M6 6l12 12" />
