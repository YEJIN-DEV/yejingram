--- conflicted
+++ resolved
@@ -1,10 +1,7 @@
 import type { Room } from '../../entities/room/types';
-<<<<<<< HEAD
-import { Menu, Globe, Users, MoreHorizontal, MessageCircle, Smile, X, Plus, ImageIcon, Edit2, Check, XCircle, StickyNote, Brain } from 'lucide-react';
-=======
 import { Menu, Globe, Users, Phone, Video, MoreHorizontal, MessageCircle, Smile, X, Plus, ImageIcon, Edit2, Check, XCircle, StickyNote, Brain } from 'lucide-react';
 import toast from 'react-hot-toast';
->>>>>>> 62cc9b66
+import { Menu, Globe, Users, MoreHorizontal, MessageCircle, Smile, X, Plus, ImageIcon, Edit2, Check, XCircle, StickyNote, Brain } from 'lucide-react';
 import { useDispatch, useSelector } from 'react-redux';
 import { selectCharacterById } from '../../entities/character/selectors';
 import { useMemo, useState, useRef, useEffect } from 'react';
