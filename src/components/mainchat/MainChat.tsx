--- conflicted
+++ resolved
@@ -8,16 +8,9 @@
 import MessageList from './Message';
 import { messagesActions } from '../../entities/message/slice';
 import { Avatar } from '../../utils/Avatar';
-<<<<<<< HEAD
+import { SendMessage } from '../../services/LLMcaller';
 import type { Sticker } from '../../entities/character/types';
 import { StickerPanel } from './StickerPanel';
-import { SendMessage } from '../../services/LLMcaller';
-=======
-import { selectAllSettings, selectCurrentApiConfig } from '../../entities/setting/selectors';
-import { callGeminiAPI } from '../../services/LLMcaller';
-import type { Character, Sticker } from '../../entities/character/types';
-import { StickerPanel } from './StickerPanel';
->>>>>>> 6f682caf
 
 interface MainChatProps {
   room: Room | null;
@@ -42,19 +35,11 @@
   const memberChars = useSelector((state: RootState) =>
     room?.memberIds.map(id => selectCharacterById(state, id))
   );
-<<<<<<< HEAD
 
   const handleToggleStickerPanel = () => {
     setShowStickerPanel(prev => !prev);
   };
 
-=======
-
-  const handleToggleStickerPanel = () => {
-    setShowStickerPanel(prev => !prev);
-  };
-
->>>>>>> 6f682caf
   const handleSelectSticker = (sticker: Sticker) => {
     setStickerToSend(sticker);
     setShowStickerPanel(false);
@@ -89,44 +74,9 @@
       return;
     }
 
-<<<<<<< HEAD
     SendMessage(room).then(() => {
       setIsWaitingForResponse(false);
     });
-=======
-    const messagePromises = memberChars.map(char => {
-      if (!char) return Promise.resolve(null);
-      return sendMessage(room, char);
-    });
-
-    Promise.all(messagePromises)
-      .then(results => {
-        results.forEach((res, i) => {
-          const char = memberChars[i];
-          if (res && char) {
-            if (res.messages && Array.isArray(res.messages)) {
-              let totalDelay = 0;
-              res.messages.forEach((msg: { delay: number, content: string }) => {
-                totalDelay += msg.delay;
-                setTimeout(() => {
-                  dispatch(messagesActions.upsertOne({
-                    id: crypto.randomUUID(),
-                    roomId: room.id,
-                    authorId: char.id,
-                    content: msg.content,
-                    createdAt: new Date().toISOString(),
-                    type: 'TEXT'
-                  }));
-                }, totalDelay);
-              });
-            }
-          }
-        });
-      })
-      .finally(() => {
-        setIsWaitingForResponse(false);
-      });
->>>>>>> 6f682caf
   };
 
   if (!(room && character)) {
@@ -274,16 +224,9 @@
             </div>
 
             <div className="p-4 bg-gray-900 border-t border-gray-800">
-<<<<<<< HEAD
               <InputArea
                 room={room}
                 isWaitingForResponse={isWaitingForResponse}
-=======
-              <InputArea 
-                room={room} 
-                isWaitingForResponse={isWaitingForResponse} 
->>>>>>> 6f682caf
-                setIsWaitingForResponse={setIsWaitingForResponse}
                 stickerToSend={stickerToSend}
                 onToggleUserStickerPanel={handleToggleStickerPanel}
                 onStickerClear={handleCancelSticker}
@@ -291,17 +234,10 @@
                 renderUserStickerPanel={() =>
                   showStickerPanel && character && (
                     <StickerPanel
-<<<<<<< HEAD
                       characterId={character.id}
                       stickers={character.stickers}
                       onSelectSticker={handleSelectSticker}
                       onClose={handleToggleStickerPanel}
-=======
-                        characterId={character.id}
-                        stickers={character.stickers}
-                        onSelectSticker={handleSelectSticker}
-                        onClose={handleToggleStickerPanel}
->>>>>>> 6f682caf
                     />
                   )
                 }
@@ -333,13 +269,9 @@
 
   // (선택) 커스텀 스티커 패널 렌더링
   renderUserStickerPanel?: () => React.ReactNode;
-
-  // 콜백
-  setIsWaitingForResponse: (isWaiting: boolean) => void;
 }
 
 export function InputArea({
-  room,
   isWaitingForResponse,
   imageToSend,
   stickerToSend,
@@ -349,15 +281,10 @@
   onSendMessage,
   onStickerClear,
   renderUserStickerPanel,
-  setIsWaitingForResponse
 }: InputAreaProps) {
   const [text, setText] = useState("");
   const [showInputOptions, setInputOptions] = useState(false);
   const hasImage = !!imageToSend;
-<<<<<<< HEAD
-  const dispatch = useDispatch<AppDispatch>();
-=======
->>>>>>> 6f682caf
 
   const placeholder = useMemo(() => {
     if (hasImage) return "캡션 추가...";
@@ -472,11 +399,7 @@
             <button
               id="send-message-btn"
               type="button"
-<<<<<<< HEAD
-              onClick={() => handleSend()}
-=======
               onClick={handleSend}
->>>>>>> 6f682caf
               className="p-2 bg-blue-600 hover:bg-blue-700 text-white rounded-full disabled:opacity-50 disabled:cursor-not-allowed transition-all duration-200"
               disabled={isWaitingForResponse || (!text.trim() && !stickerToSend)}
               title="Send"
