import React, { useState } from 'react';
import type { SettingsState, ApiConfig } from '../../entities/setting/types';
import { Key, Cpu, Link, Plus, X, Briefcase, Globe } from 'lucide-react';
import { initialApiConfigs } from '../../entities/setting/slice';
import { Toggle } from '../Toggle';

import { useTranslation } from 'react-i18next';

interface ProviderSettingsProps {
    settings: SettingsState;
    setSettings: React.Dispatch<React.SetStateAction<SettingsState>>;
}

const providerModels: Record<string, string[]> = {
    gemini: [
        'gemini-2.5-pro',
        'gemini-2.5-flash'
    ],
    vertexai: [
        'gemini-2.5-pro',
        'gemini-2.5-flash'
    ],
    claude: [
        'claude-opus-4-1-20250805',
        'claude-opus-4-20250514',
        'claude-sonnet-4-20250514',
        'claude-3-7-sonnet-20250219',
        'claude-3-5-haiku-20241022',
        'claude-3-haiku-20240307'
    ],
    openai: [
        'gpt-5',
        'gpt-5-chat-latest',
        'gpt-4o',
        'chatgpt-4o-latest',
    ],
    grok: [
        'grok-4-0709',
        'grok-3'
    ],
    // openrouter: [],
    customOpenAI: []
};
export type ProviderModel = typeof providerModels[keyof typeof providerModels][number];

export function ProviderSettings({ settings, setSettings }: ProviderSettingsProps) {
    const { t } = useTranslation();
    const [customModelInput, setCustomModelInput] = useState('');
    const provider = settings.apiProvider;
    const rawConfig = settings?.apiConfigs?.[provider];
    const config = {
        ...rawConfig,
        customModels: rawConfig.customModels || []
    };
    const models = providerModels[provider] || [];

    const handleConfigChange = (key: keyof ApiConfig, value: any) => {
        setSettings(prev => {
            const currentProviderConfig = prev.apiConfigs[provider] ?? initialApiConfigs[provider]; // Use initial config as fallback
            return {
                ...prev,
                apiConfigs: {
                    ...prev.apiConfigs,
                    [provider]: { ...currentProviderConfig, [key]: value }
                }
            };
        });
    };

    const handleModelSelect = (model: string) => {
        handleConfigChange('model', model);
    };

    const handleAddCustomModel = () => {
        if (customModelInput && !config.customModels.includes(customModelInput)) {
            const newCustomModels = [...config.customModels, customModelInput];
            handleConfigChange('customModels', newCustomModels);
            setCustomModelInput('');
        }
    };

    const handleRemoveCustomModel = (index: number) => {
        const newCustomModels = [...config.customModels];
        newCustomModels.splice(index, 1);
        handleConfigChange('customModels', newCustomModels);
    };

    return (
        <div className="space-y-4">
<<<<<<< HEAD
            <Toggle
                id="structured-output-toggle"
                label="구조화된 출력 사용"
                description="LLM이 응답 시간과 메시지를 직접 제어합니다. (권장)"
                checked={settings.useStructuredOutput || false}
                onChange={checked => setSettings(prev => ({ ...prev, useStructuredOutput: checked, useImageResponse: checked ? prev.useImageResponse : false }))}
                additionalDescription={
                    provider === 'claude' && (
                        <p className="text-xs text-[var(--color-text-secondary)] mt-1">주의: Claude의 경우 요청에 실패할 가능성이 있습니다.</p>
                    )
                }
            />
            {settings.useStructuredOutput && (
                <Toggle
                    id="image-response-toggle"
                    label="이미지 응답 허용"
                    description="대화 컨텍스트에 따라서 이미지 응답을 허용합니다."
                    checked={settings.useImageResponse || false}
                    onChange={checked => setSettings(prev => ({ ...prev, useImageResponse: checked }))}
                />
=======
            <div className="flex items-center justify-between p-3 bg-[var(--color-bg-secondary)] rounded-lg border border-[var(--color-border)]">
                <div className="flex flex-col">
                    <label htmlFor="structured-output-toggle" className="font-medium text-[var(--color-text-primary)] cursor-pointer">
                        {t('settings.ai.structuredOutput.label')}
                    </label>
                    <p className="text-xs text-[var(--color-text-secondary)]">{t('settings.ai.structuredOutput.help')}</p>
                    {provider === 'claude' && (
                        <p className="text-xs text-[var(--color-text-secondary)] mt-1">{t('settings.ai.structuredOutput.warnClaude')}</p>
                    )}
                </div>
                <label htmlFor="structured-output-toggle" className="relative flex items-center cursor-pointer">
                    <input
                        type="checkbox"
                        id="structured-output-toggle"
                        className="sr-only peer"
                        checked={settings.useStructuredOutput}
                        onChange={e => setSettings(prev => ({ ...prev, useStructuredOutput: e.target.checked }))}
                    />
                    <div className="w-11 h-6 bg-[var(--color-toggle-off)] rounded-full peer peer-focus:ring-4 peer-focus:ring-[var(--color-toggle-on)]/30 peer-checked:after:translate-x-full peer-checked:after:border-[var(--color-border)] after:content-[''] after:absolute after:top-0.5 after:left-[2px] after:bg-[var(--color-bg-main)] after:border-[var(--color-border-strong)] after:border after:rounded-full after:h-5 after:w-5 after:transition-all peer-checked:bg-[var(--color-toggle-on)]"></div>
                </label>
            </div>
            {settings.useStructuredOutput && (
                <div className="flex items-center justify-between p-3 bg-[var(--color-bg-secondary)] rounded-lg border border-[var(--color-border)]">
                    <div className="flex flex-col">
                        <label htmlFor="image-response-toggle" className="font-medium text-[var(--color-text-primary)] cursor-pointer">
                            {t('settings.ai.imageResponse.label')}
                        </label>
                        <p className="text-xs text-[var(--color-text-secondary)]">{t('settings.ai.imageResponse.help')}</p>
                    </div>
                    <label htmlFor="image-response-toggle" className="relative flex items-center cursor-pointer">
                        <input
                            type="checkbox"
                            id="image-response-toggle"
                            className="sr-only peer"
                            checked={settings.useImageResponse}
                            onChange={e => setSettings(prev => ({ ...prev, useImageResponse: e.target.checked }))}
                        />
                        <div className="w-11 h-6 bg-[var(--color-toggle-off)] rounded-full peer peer-focus:ring-4 peer-focus:ring-[var(--color-toggle-on)]/30 peer-checked:after:translate-x-full peer-checked:after:border-[var(--color-border)] after:content-[''] after:absolute after:top-0.5 after:left-[2px] after:bg-[var(--color-bg-main)] after:border-[var(--color-border-strong)] after:border after:rounded-full after:h-5 after:w-5 after:transition-all peer-checked:bg-[var(--color-toggle-on)]"></div>
                    </label>
                </div>
>>>>>>> 4d3b2f9e
            )}
            {provider !== 'vertexai' && (
                <div>
                    <label className="flex items-center text-sm font-medium text-[var(--color-text-interface)] mb-2"><Key className="w-4 h-4 mr-2" />{t('settings.ai.apiKeyLabel')}</label>
                    <input
                        type="password"
                        value={config.apiKey}
                        onChange={e => handleConfigChange('apiKey', e.target.value)}
                        placeholder={t('settings.ai.apiKeyPlaceholder')}
                        className="w-full px-4 py-3 bg-[var(--color-bg-input-secondary)] text-[var(--color-text-primary)] rounded-xl border border-[var(--color-border)] focus:ring-2 focus:ring-[var(--color-focus-border)]/50 focus:border-[var(--color-focus-border)] transition-transform duration-200 text-sm"
                    />
                </div>
            )}

            {provider === 'vertexai' && (
                <>
                    <div>
                        <label className="flex items-center text-sm font-medium text-[var(--color-text-interface)] mb-2"><Briefcase className="w-4 h-4 mr-2" />{t('settings.ai.vertex.projectIdLabel')}</label>
                        <input
                            type="text"
                            value={config.projectId || ''}
                            onChange={e => handleConfigChange('projectId', e.target.value)}
                            placeholder={t('settings.ai.vertex.projectIdPlaceholder')}
                            className="w-full px-4 py-3 bg-[var(--color-bg-input-secondary)] text-[var(--color-text-primary)] rounded-xl border border-[var(--color-border)] focus:ring-2 focus:ring-[var(--color-focus-border)]/50 focus:border-[var(--color-focus-border)] transition-transform duration-200 text-sm"
                        />
                    </div>
                    <div>
                        <label className="flex items-center text-sm font-medium text-[var(--color-text-interface)] mb-2"><Globe className="w-4 h-4 mr-2" />{t('settings.ai.vertex.locationLabel')}</label>
                        <input
                            type="text"
                            value={config.location || ''}
                            onChange={e => handleConfigChange('location', e.target.value)}
                            placeholder="global"
                            className="w-full px-4 py-3 bg-[var(--color-bg-input-secondary)] text-[var(--color-text-primary)] rounded-xl border border-[var(--color-border)] focus:ring-2 focus:ring-[var(--color-focus-border)]/50 focus:border-[var(--color-focus-border)] transition-transform duration-200 text-sm"
                        />
                    </div>
                    <div>
                        <label className="flex items-center text-sm font-medium text-[var(--color-text-interface)] mb-2"><Key className="w-4 h-4 mr-2" />{t('settings.ai.vertex.accessTokenLabel')}</label>
                        <input
                            type="password"
                            value={config.accessToken || ''}
                            onChange={e => handleConfigChange('accessToken', e.target.value)}
                            placeholder="gcloud auth print-access-token"
                            className="w-full px-4 py-3 bg-[var(--color-bg-input-secondary)] text-[var(--color-text-primary)] rounded-xl border border-[var(--color-border)] focus:ring-2 focus:ring-[var(--color-focus-border)]/50 focus:border-[var(--color-focus-border)] transition-transform duration-200 text-sm"
                        />
                    </div>
                </>
            )}

            {provider === 'customOpenAI' && (
                <div>
                    <label className="flex items-center text-sm font-medium text-[var(--color-text-interface)] mb-2"><Link className="w-4 h-4 mr-2" />{t('settings.ai.customOpenAI.baseUrlLabel')}</label>
                    <input
                        type="text"
                        value={config.baseUrl || ''}
                        onChange={e => handleConfigChange('baseUrl', e.target.value)}
                        placeholder="https://api.openai.com/v1"
                        className="w-full px-4 py-3 bg-[var(--color-bg-input-secondary)] text-[var(--color-text-primary)] rounded-xl border border-[var(--color-border)] focus:ring-2 focus:ring-[var(--color-focus-border)]/50 focus:border-[var(--color-focus-border)] transition-transform duration-200 text-sm"
                    />
                </div>
            )}

            <div>
                <label className="flex items-center text-sm font-medium text-[var(--color-text-interface)] mb-2"><Cpu className="w-4 h-4 mr-2" />{t('settings.ai.modelLabel')}</label>

                {models.length > 0 && (
                    <div className="grid grid-cols-1 gap-2 mb-3">
                        {models.map(model => (
                            <button
                                key={model}
                                type="button"
                                onClick={() => handleModelSelect(model)}
                                className={`model-select-btn px-3 py-2 text-left text-sm rounded-lg transition-colors border ${config.model === model ? 'bg-[var(--color-button-primary)] text-[var(--color-text-accent)] border-[var(--color-focus-border)]' : 'bg-[var(--color-bg-secondary)] text-[var(--color-text-interface)] hover:bg-[var(--color-bg-hover)] border-[var(--color-border)]'}`}>
                                {model}
                            </button>
                        ))}
                    </div>
                )}

                <div className="flex gap-2">
                    <input
                        type="text"
                        value={customModelInput}
                        onChange={e => setCustomModelInput(e.target.value)}
                        placeholder={t('settings.ai.customModelPlaceholder')}
                        className="flex-1 px-3 py-2 bg-[var(--color-bg-input-secondary)] text-[var(--color-text-primary)] rounded-lg border border-[var(--color-border)] focus:ring-2 focus:ring-[var(--color-focus-border)]/50 focus:border-[var(--color-focus-border)] text-sm"
                    />
                    <button
                        type="button"
                        onClick={handleAddCustomModel}
                        className="px-4 py-2 bg-[var(--color-button-positive)] hover:bg-[var(--color-button-positive)] text-[var(--color-text-accent)] rounded-lg text-sm flex items-center gap-1">
                        <Plus className="w-4 h-4" />{t('settings.ai.add')}
                    </button>
                </div>

                {config.customModels.length > 0 && (
                    <div className="mt-3 space-y-1">
                        <label className="text-xs text-[var(--color-icon-tertiary)]">{t('settings.ai.customModelsLabel')}</label>
                        {config.customModels.map((model, index) => (
                            <div key={index} className="flex items-center gap-2">
                                <button
                                    type="button"
                                    onClick={() => handleModelSelect(model)}
                                    className={`model-select-btn flex-1 px-3 py-2 text-left text-sm rounded-lg transition-colors border ${config.model === model ? 'bg-[var(--color-button-primary)] text-[var(--color-text-accent)] border-[var(--color-focus-border)]' : 'bg-[var(--color-bg-secondary)] text-[var(--color-text-interface)] hover:bg-[var(--color-bg-hover)] border-[var(--color-border)]'}`}>
                                    {model}
                                </button>
                                <button
                                    type="button"
                                    onClick={() => handleRemoveCustomModel(index)}
                                    className="remove-custom-model-btn px-2 py-2 bg-[var(--color-button-negative)] hover:bg-[var(--color-button-negative)] text-[var(--color-text-accent)] rounded-lg text-sm">
                                    <X className="w-3 h-3" />
                                </button>
                            </div>
                        ))}
                    </div>
                )}
            </div>
        </div>
    );
}<|MERGE_RESOLUTION|>--- conflicted
+++ resolved
@@ -87,69 +87,26 @@
 
     return (
         <div className="space-y-4">
-<<<<<<< HEAD
             <Toggle
                 id="structured-output-toggle"
-                label="구조화된 출력 사용"
-                description="LLM이 응답 시간과 메시지를 직접 제어합니다. (권장)"
+                label={t('settings.ai.structuredOutput.label')}
+                description={t('settings.ai.structuredOutput.help')}
                 checked={settings.useStructuredOutput || false}
                 onChange={checked => setSettings(prev => ({ ...prev, useStructuredOutput: checked, useImageResponse: checked ? prev.useImageResponse : false }))}
                 additionalDescription={
                     provider === 'claude' && (
-                        <p className="text-xs text-[var(--color-text-secondary)] mt-1">주의: Claude의 경우 요청에 실패할 가능성이 있습니다.</p>
+                        <p className="text-xs text-[var(--color-text-secondary)] mt-1">{t('settings.ai.structuredOutput.warnClaude')}</p>
                     )
                 }
             />
             {settings.useStructuredOutput && (
                 <Toggle
                     id="image-response-toggle"
-                    label="이미지 응답 허용"
-                    description="대화 컨텍스트에 따라서 이미지 응답을 허용합니다."
+                    label={t('settings.ai.imageResponse.label')}
+                    description={t('settings.ai.imageResponse.help')}
                     checked={settings.useImageResponse || false}
                     onChange={checked => setSettings(prev => ({ ...prev, useImageResponse: checked }))}
                 />
-=======
-            <div className="flex items-center justify-between p-3 bg-[var(--color-bg-secondary)] rounded-lg border border-[var(--color-border)]">
-                <div className="flex flex-col">
-                    <label htmlFor="structured-output-toggle" className="font-medium text-[var(--color-text-primary)] cursor-pointer">
-                        {t('settings.ai.structuredOutput.label')}
-                    </label>
-                    <p className="text-xs text-[var(--color-text-secondary)]">{t('settings.ai.structuredOutput.help')}</p>
-                    {provider === 'claude' && (
-                        <p className="text-xs text-[var(--color-text-secondary)] mt-1">{t('settings.ai.structuredOutput.warnClaude')}</p>
-                    )}
-                </div>
-                <label htmlFor="structured-output-toggle" className="relative flex items-center cursor-pointer">
-                    <input
-                        type="checkbox"
-                        id="structured-output-toggle"
-                        className="sr-only peer"
-                        checked={settings.useStructuredOutput}
-                        onChange={e => setSettings(prev => ({ ...prev, useStructuredOutput: e.target.checked }))}
-                    />
-                    <div className="w-11 h-6 bg-[var(--color-toggle-off)] rounded-full peer peer-focus:ring-4 peer-focus:ring-[var(--color-toggle-on)]/30 peer-checked:after:translate-x-full peer-checked:after:border-[var(--color-border)] after:content-[''] after:absolute after:top-0.5 after:left-[2px] after:bg-[var(--color-bg-main)] after:border-[var(--color-border-strong)] after:border after:rounded-full after:h-5 after:w-5 after:transition-all peer-checked:bg-[var(--color-toggle-on)]"></div>
-                </label>
-            </div>
-            {settings.useStructuredOutput && (
-                <div className="flex items-center justify-between p-3 bg-[var(--color-bg-secondary)] rounded-lg border border-[var(--color-border)]">
-                    <div className="flex flex-col">
-                        <label htmlFor="image-response-toggle" className="font-medium text-[var(--color-text-primary)] cursor-pointer">
-                            {t('settings.ai.imageResponse.label')}
-                        </label>
-                        <p className="text-xs text-[var(--color-text-secondary)]">{t('settings.ai.imageResponse.help')}</p>
-                    </div>
-                    <label htmlFor="image-response-toggle" className="relative flex items-center cursor-pointer">
-                        <input
-                            type="checkbox"
-                            id="image-response-toggle"
-                            className="sr-only peer"
-                            checked={settings.useImageResponse}
-                            onChange={e => setSettings(prev => ({ ...prev, useImageResponse: e.target.checked }))}
-                        />
-                        <div className="w-11 h-6 bg-[var(--color-toggle-off)] rounded-full peer peer-focus:ring-4 peer-focus:ring-[var(--color-toggle-on)]/30 peer-checked:after:translate-x-full peer-checked:after:border-[var(--color-border)] after:content-[''] after:absolute after:top-0.5 after:left-[2px] after:bg-[var(--color-bg-main)] after:border-[var(--color-border-strong)] after:border after:rounded-full after:h-5 after:w-5 after:transition-all peer-checked:bg-[var(--color-toggle-on)]"></div>
-                    </label>
-                </div>
->>>>>>> 4d3b2f9e
             )}
             {provider !== 'vertexai' && (
                 <div>
