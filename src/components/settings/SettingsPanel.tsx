--- conflicted
+++ resolved
@@ -131,7 +131,7 @@
 
     return (
         <>
-            <div className="fixed md:relative top-0 bottom-0 z-40 w-full left-0 md:left-auto bg-[var(--color-bg-main)] h-full flex flex-col border-r border-[var(--color-border)]">
+            <div className="fixed md:relative top-0 bottom-0 z-40 w-full md:max-w-lg left-0 md:left-auto bg-[var(--color-bg-main)] h-full flex flex-col border-r border-[var(--color-border)]">
                 <div className="flex items-center justify-between p-6 border-b border-[var(--color-border)] shrink-0">
                     <h3 className="text-lg font-semibold text-[var(--color-text-primary)]">{t('settings.title')}</h3>
                     <button onClick={onClose} className="p-1 hover:bg-[var(--color-bg-hover)] rounded-full transition-colors"><X className="w-5 h-5 text-[var(--color-icon-tertiary)]" /></button>
@@ -192,11 +192,7 @@
                                 }`}
                         >
                             <CircleEllipsis className="w-4 h-4 inline mr-2" />
-<<<<<<< HEAD
-                            기타
-=======
                             {t('settings.tabs.others')}
->>>>>>> 4d3b2f9e
                         </button>
                     </div>
 
@@ -231,17 +227,16 @@
 
                         {activeTab === 'proactive' && (
                             <div className="space-y-4">
-<<<<<<< HEAD
                                 <Toggle
                                     id="settings-proactive-toggle"
-                                    label="연락처 내 선톡 활성화"
+                                    label={t('settings.proactive.enableInContacts')}
                                     checked={localSettings.proactiveChatEnabled || false}
                                     onChange={checked => setLocalSettings(prev => ({ ...prev, proactiveChatEnabled: checked }))}
                                     icon={<MessageSquarePlus className="w-4 h-4" />}
                                 />
                                 <Toggle
                                     id="settings-random-first-message-toggle"
-                                    label="랜덤 선톡 활성화"
+                                    label={t('settings.proactive.enableRandom')}
                                     checked={localSettings.randomFirstMessageEnabled || false}
                                     onChange={checked => setLocalSettings(prev => ({ ...prev, randomFirstMessageEnabled: checked }))}
                                     icon={<Shuffle className="w-4 h-4" />}
@@ -250,54 +245,17 @@
                                     <div id="random-chat-options" className="mt-4 space-y-4">
                                         <div>
                                             <label className="flex items-center justify-between text-sm font-medium text-[var(--color-text-interface)] mb-2">
-                                                <span>생성할 인원 수</span>
-                                                <span id="random-character-count-label" className="text-[var(--color-button-primary)] font-semibold">{localSettings.randomCharacterCount}명</span>
+                                                <span>{t('settings.proactive.countLabel')}</span>
+                                                <span id="random-character-count-label" className="text-[var(--color-button-primary)] font-semibold">{localSettings.randomCharacterCount}{t('units.peopleSuffix')}</span>
                                             </label>
                                             <input id="settings-random-character-count" type="range" min="1" max="5" step="1" value={localSettings.randomCharacterCount} onChange={e => setLocalSettings(prev => ({ ...prev, randomCharacterCount: +e.target.value }))} className="w-full accent-[var(--color-button-primary)]" />
                                         </div>
                                         <div>
-                                            <label className="text-sm font-medium text-[var(--color-text-interface)] mb-2 block">선톡 시간 간격 (분 단위)</label>
+                                            <label className="text-sm font-medium text-[var(--color-text-interface)] mb-2 block">{t('settings.proactive.intervalLabel')}</label>
                                             <div className="flex items-center gap-2">
                                                 <input id="settings-random-frequency-min" type="number" min="1" value={localSettings.randomMessageFrequencyMin} onChange={e => setLocalSettings(prev => ({ ...prev, randomMessageFrequencyMin: +e.target.value }))} className="w-full px-3 py-2 bg-[var(--color-bg-input-secondary)] text-[var(--color-text-primary)] rounded-lg border border-[var(--color-border)] focus:ring-2 focus:ring-[var(--color-focus-border)]/50 focus:border-[var(--color-focus-border)] text-sm" placeholder="최소" />
                                                 <span className="text-[var(--color-text-secondary)]">-</span>
                                                 <input id="settings-random-frequency-max" type="number" min="1" value={localSettings.randomMessageFrequencyMax} onChange={e => setLocalSettings(prev => ({ ...prev, randomMessageFrequencyMax: +e.target.value }))} className="w-full px-3 py-2 bg-[var(--color-bg-input-secondary)] text-[var(--color-text-primary)] rounded-lg border border-[var(--color-border)] focus:ring-2 focus:ring-[var(--color-focus-border)]/50 focus:border-[var(--color-focus-border)] text-sm" placeholder="최대" />
-=======
-                                <div className="py-2">
-                                    <label className="flex items-center justify-between text-sm font-medium text-[var(--color-text-interface)] cursor-pointer">
-                                        <span className="flex items-center"><MessageSquarePlus className="w-4 h-4 mr-2" />{t('settings.proactive.enableInContacts')}</span>
-                                        <div className="relative inline-block w-10 align-middle select-none">
-                                            <input type="checkbox" id="settings-proactive-toggle" checked={localSettings.proactiveChatEnabled} onChange={e => setLocalSettings(prev => ({ ...prev, proactiveChatEnabled: e.target.checked }))} className="absolute opacity-0 w-0 h-0 peer" />
-                                            <label htmlFor="settings-proactive-toggle" className="block overflow-hidden h-6 rounded-full bg-[var(--color-toggle-off)] cursor-pointer peer-checked:bg-[var(--color-toggle-on)]"></label>
-                                            <span className="absolute left-0.5 top-0.5 block w-5 h-5 rounded-full bg-[var(--color-bg-main)] transition-transform duration-200 ease-in-out peer-checked:translate-x-4"></span>
-                                        </div>
-                                    </label>
-                                </div>
-                                <div className="py-2 border-t border-[var(--color-border)] mt-2 pt-2">
-                                    <label className="flex items-center justify-between text-sm font-medium text-[var(--color-text-interface)] cursor-pointer">
-                                        <span className="flex items-center"><Shuffle className="w-4 h-4 mr-2" />{t('settings.proactive.enableRandom')}</span>
-                                        <div className="relative inline-block w-10 align-middle select-none">
-                                            <input type="checkbox" id="settings-random-first-message-toggle" checked={localSettings.randomFirstMessageEnabled} onChange={e => setLocalSettings(prev => ({ ...prev, randomFirstMessageEnabled: e.target.checked }))} className="absolute opacity-0 w-0 h-0 peer" />
-                                            <label htmlFor="settings-random-first-message-toggle" className="block overflow-hidden h-6 rounded-full bg-[var(--color-toggle-off)] cursor-pointer peer-checked:bg-[var(--color-toggle-on)]"></label>
-                                            <span className="absolute left-0.5 top-0.5 block w-5 h-5 rounded-full bg-[var(--color-bg-main)] transition-transform duration-200 ease-in-out peer-checked:translate-x-4"></span>
-                                        </div>
-                                    </label>
-                                    {localSettings.randomFirstMessageEnabled && (
-                                        <div id="random-chat-options" className="mt-4 space-y-4">
-                                            <div>
-                                                <label className="flex items-center justify-between text-sm font-medium text-[var(--color-text-interface)] mb-2">
-                                                    <span>{t('settings.proactive.countLabel')}</span>
-                                                    <span id="random-character-count-label" className="text-[var(--color-button-primary)] font-semibold">{localSettings.randomCharacterCount}{t('units.peopleSuffix')}</span>
-                                                </label>
-                                                <input id="settings-random-character-count" type="range" min="1" max="5" step="1" value={localSettings.randomCharacterCount} onChange={e => setLocalSettings(prev => ({ ...prev, randomCharacterCount: +e.target.value }))} className="w-full accent-[var(--color-button-primary)]" />
-                                            </div>
-                                            <div>
-                                                <label className="text-sm font-medium text-[var(--color-text-interface)] mb-2 block">{t('settings.proactive.intervalLabel')}</label>
-                                                <div className="flex items-center gap-2">
-                                                    <input id="settings-random-frequency-min" type="number" min="1" value={localSettings.randomMessageFrequencyMin} onChange={e => setLocalSettings(prev => ({ ...prev, randomMessageFrequencyMin: +e.target.value }))} className="w-full px-3 py-2 bg-[var(--color-bg-input-secondary)] text-[var(--color-text-primary)] rounded-lg border border-[var(--color-border)] focus:ring-2 focus:ring-[var(--color-focus-border)]/50 focus:border-[var(--color-focus-border)] text-sm" placeholder={t('settings.proactive.minPlaceholder') ?? ''} />
-                                                    <span className="text-[var(--color-text-secondary)]">-</span>
-                                                    <input id="settings-random-frequency-max" type="number" min="1" value={localSettings.randomMessageFrequencyMax} onChange={e => setLocalSettings(prev => ({ ...prev, randomMessageFrequencyMax: +e.target.value }))} className="w-full px-3 py-2 bg-[var(--color-bg-input-secondary)] text-[var(--color-text-primary)] rounded-lg border border-[var(--color-border)] focus:ring-2 focus:ring-[var(--color-focus-border)]/50 focus:border-[var(--color-focus-border)] text-sm" placeholder={t('settings.proactive.maxPlaceholder') ?? ''} />
-                                                </div>
->>>>>>> 4d3b2f9e
                                             </div>
                                         </div>
                                     </div>
@@ -373,19 +331,11 @@
                                     </div>
                                 </div>
                                 <div className="space-y-3 pt-4 border-t border-[var(--color-border)]">
-<<<<<<< HEAD
                                     <button onClick={backupStateToFile} id="backup-data-btn" className="w-full py-2 px-4 bg-[var(--color-button-primary)] hover:bg-[var(--color-button-primary-accent)] text-[var(--color-text-accent)] rounded-lg text-sm flex items-center justify-center gap-2">
-                                        <Upload className="w-4 h-4" /> 백업하기
+                                        <Upload className="w-4 h-4" /> {t('settings.others.backup.backupButton')}
                                     </button>
                                     <button onClick={importBackup} id="restore-data-btn" className="w-full py-2 px-4 bg-[var(--color-button-secondary)] hover:bg-[var(--color-button-secondary-accent)] text-[var(--color-text-interface)] rounded-lg text-sm flex items-center justify-center gap-2 border border-[var(--color-border)]">
-                                        <Download className="w-4 h-4" /> 불러오기
-=======
-                                    <button onClick={backupStateToFile} id="backup-data-btn" className="w-full py-2 px-4 bg-[var(--color-button-primary)] hover:bg-[var(--color-button-primary-accent)] text-[var(--color-text-accent)] rounded-lg transition-colors text-sm flex items-center justify-center gap-2">
-                                        <Upload className="w-4 h-4" /> {t('settings.others.backup.backupButton')}
-                                    </button>
-                                    <button onClick={importBackup} id="restore-data-btn" className="w-full py-2 px-4 bg-[var(--color-button-secondary)] hover:bg-[var(--color-button-secondary-accent)] text-[var(--color-text-interface)] rounded-lg transition-colors text-sm flex items-center justify-center gap-2 border border-[var(--color-border)]">
                                         <Download className="w-4 h-4" /> {t('settings.others.backup.restoreButton')}
->>>>>>> 4d3b2f9e
                                     </button>
                                 </div>
                             </div>
@@ -393,11 +343,7 @@
                     </div>
                 </div>
                 <div className="p-6 border-t border-[var(--color-border)] shrink-0">
-<<<<<<< HEAD
-                    <button onClick={handleSave} className={`w-full py-2.5 px-4 bg-[var(--color-button-primary)] hover:bg-[var(--color-button-primary-accent)] text-[var(--color-text-accent)] rounded-lg ${activeTab !== 'others' ? 'transition-colors' : ''}`}>저장</button>
-=======
-                    <button onClick={handleSave} className="w-full py-2.5 px-4 bg-[var(--color-button-primary)] hover:bg-[var(--color-button-primary-accent)] text-[var(--color-text-accent)] rounded-lg transition-colors">{t('common.save')}</button>
->>>>>>> 4d3b2f9e
+                    <button onClick={handleSave} className={`w-full py-2.5 px-4 bg-[var(--color-button-primary)] hover:bg-[var(--color-button-primary-accent)] text-[var(--color-text-accent)] rounded-lg ${activeTab !== 'others' ? 'transition-colors' : ''}`}>{t('common.save')}</button>
                 </div>
             </div>
         </>
