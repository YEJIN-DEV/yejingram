import { Globe, Plus } from 'lucide-react';
import type { Room } from '../../entities/room/types';
import OpenChatItem from './OpenChatItem';
import { useDispatch } from 'react-redux';
import { settingsActions } from '../../entities/setting/slice';

interface OpenChatListProps {
    rooms: Room[];
    setRoomId: (id: string | null) => void;
    selectedRoomId: string | null;
    openCreateOpenChatModal: () => void;
}

function OpenChatList({ rooms, setRoomId, selectedRoomId, openCreateOpenChatModal }: OpenChatListProps) {
    const dispatch = useDispatch();
    // const handleCreateOpenChat = () => dispatch(settingsActions.openCreateOpenChatModal());

    return (
        <div className="mb-4">
            <div className="group flex items-center justify-between px-1 mb-2 relative">
                <div className="flex items-center gap-2">
                    <Globe className="w-4 h-4 text-gray-400" />
                    <h3 className="text-sm font-medium text-gray-300">오픈톡방</h3>
                </div>
<<<<<<< HEAD
                <button onClick={openCreateOpenChatModal} className="opacity-0 group-hover:opacity-100 transition-opacity p-1 bg-gray-700 hover:bg-green-600 rounded text-gray-300 hover:text-white transition-colors" title="새 오픈톡방">
=======
                <button onClick={handleCreateOpenChat} className="opacity-0 group-hover:opacity-100 transition-all p-1 bg-gray-700 hover:bg-green-600 rounded text-gray-300 hover:text-white" title="새 오픈톡방">
>>>>>>> d4078d29
                    <Plus className="w-3 h-3" />
                </button>
            </div>
            {rooms.map(room => (
                <OpenChatItem key={room.id} room={room} setRoomId={setRoomId} isSelected={selectedRoomId === room.id} />
            ))}
        </div>
    );
}

export default OpenChatList;<|MERGE_RESOLUTION|>--- conflicted
+++ resolved
@@ -1,8 +1,6 @@
 import { Globe, Plus } from 'lucide-react';
 import type { Room } from '../../entities/room/types';
 import OpenChatItem from './OpenChatItem';
-import { useDispatch } from 'react-redux';
-import { settingsActions } from '../../entities/setting/slice';
 
 interface OpenChatListProps {
     rooms: Room[];
@@ -12,8 +10,6 @@
 }
 
 function OpenChatList({ rooms, setRoomId, selectedRoomId, openCreateOpenChatModal }: OpenChatListProps) {
-    const dispatch = useDispatch();
-    // const handleCreateOpenChat = () => dispatch(settingsActions.openCreateOpenChatModal());
 
     return (
         <div className="mb-4">
@@ -22,11 +18,7 @@
                     <Globe className="w-4 h-4 text-gray-400" />
                     <h3 className="text-sm font-medium text-gray-300">오픈톡방</h3>
                 </div>
-<<<<<<< HEAD
-                <button onClick={openCreateOpenChatModal} className="opacity-0 group-hover:opacity-100 transition-opacity p-1 bg-gray-700 hover:bg-green-600 rounded text-gray-300 hover:text-white transition-colors" title="새 오픈톡방">
-=======
-                <button onClick={handleCreateOpenChat} className="opacity-0 group-hover:opacity-100 transition-all p-1 bg-gray-700 hover:bg-green-600 rounded text-gray-300 hover:text-white" title="새 오픈톡방">
->>>>>>> d4078d29
+                <button onClick={openCreateOpenChatModal} className="opacity-0 group-hover:opacity-100 p-1 bg-gray-700 hover:bg-green-600 rounded text-gray-300 hover:text-white transition-colors" title="새 오픈톡방">
                     <Plus className="w-3 h-3" />
                 </button>
             </div>
