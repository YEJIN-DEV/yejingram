--- conflicted
+++ resolved
@@ -226,26 +226,19 @@
         return state;
     },
     5: (state: any) => {
-<<<<<<< HEAD
         state = applyRules(state, {
             add: [
+                {
+                    path: 'settings.apiConfigs.custom',
+                    keys: ['maxRetries'],
+                    defaults: { maxRetries: settingsInitialApiConfigs.custom.maxRetries }
+                },
                 {
                     path: 'settings',
                     keys: ['proactiveSettings'],
                     defaults: { proactiveSettings: initialProactiveSettings }
-                },
+                }
             ]
-=======
-        // Add maxRetries field to custom apiConfig
-        state = applyRules(state, {
-            add: [
-                {
-                    path: 'settings.apiConfigs.custom',
-                    keys: ['maxRetries'],
-                    defaults: { maxRetries: settingsInitialApiConfigs.custom.maxRetries }
-                },
-            ],
->>>>>>> 4bae0b7b
         });
         return state;
     }
